'''
filtertools.py

Tools for computation of basic linear filters

(C) 2014 bnaecker, nirum
'''

import numpy as _np
from matplotlib.patches import Ellipse as _Ellipse
from scipy.ndimage.filters import gaussian_filter as _gaussian_filter 
from scipy.linalg.blas import get_blas_funcs
from stimulustools import getcov as _getcov

def getste(time, stimulus, spikes, filterlength, tproj=None):
    '''

    Construct the spike-triggered ensemble

    Input
    -----

    time (ndarray):
        The time axis of the stimulus

    stimulus (ndarray):
        The stimulus array. The last dimension of the stimulus
        array is assumed to be time, but no other restrictions
        are placed on its shape. It works for purely temporal
        and spatiotemporal stimuli.

    spikes (ndarray):
        Array of spike times.

    filterlength (int):
        Number of frames over which to construct the ensemble.

    tproj (ndarray) [None]:
        A basis onto which the raw ensemble is projected. This is
        useful for smoothing or reducing the size/dimensionality of
        the ensemble.

    Output
    ------

    ste (ndarray):
        The spike-triggered stimulus ensemble. The returned array is
        reshaped from the input `stimulus` array, such that all spatial
        dimensions are collapsed. The array has shape 
        (nspikes, n_spatial_dims, filterlength).

    steproj (ndarray):
        The spike-triggered stimulus ensemble, projected onto the 
        basis defined by `tproj`. If `tproj` is None (the default), the
        return value here is None.

    tax (ndarray):
        The time axis of the ensemble. It is of length `filterlength`,
        with intervals given by the sample rate of the `time` input
        array.

    Raises
    ------

    A ValueError is raised if there are no spikes within the requested `time`.

    '''

    # Bin spikes
    (hist, bins) = _np.histogram(spikes, time)

    # Get indices of non-zero firing, truncating spikes earlier
    # than `filterlength` frames
    nzhist = _np.where(hist > 0)[0]
    nzhist = nzhist[nzhist > filterlength]

    # Check that there are any such spikes
    if not _np.any(nzhist):
        raise ValueError('There are no spikes during the requested time')

    # Collapse any spatial dimensions of the stimulus array
    cstim = stimulus.reshape(-1, stimulus.shape[-1])

    # Preallocate STE array
    ste = _np.empty((nzhist.size, cstim.shape[0], filterlength))

    # Compute the STE, and optionally the projection onto tproj
    if tproj is not None:

        # Preallocate the projection array
        steproj = _np.empty((nzhist.size, cstim.shape[0], filterlength))

        # Loop over spikes, adding filterlength frames preceding each spike
        for idx, val in enumerate(nzhist):
            
            # Raw STE
            ste[idx, :, :] = cstim[:, val - filterlength : val]

            # Projected STE
            steproj[idx, :, :] = ste[idx, :, :].dot(tproj).dot(tproj.T)

    else:

        # Projected STE is None
        steproj = None

        # Loop over spikes, adding filterlength frames preceding each spike
        for idx, val in enumerate(nzhist):

            # Raw STE only
            ste[idx, :, :] = cstim[:, val - filterlength : val]

    # Construct a time axis to return
    tax = time[:filterlength] - time[0]

    # Return STE and the time axis
    return ste, steproj, tax

def getsta(time, stimulus, spikes, filterlength, norm=True, returnFlag=0):
    '''

    Compute the spike-triggered average

    Input
    -----

    time (ndarray):
        The time axis of the stimulus

    stimulus (ndarray):
        The stimulus array. The last dimension of the stimulus
        array is assumed to be time, but no other restrictions
        are placed on its shape. It works for purely temporal
        and spatiotemporal stimuli.

    spikes (ndarray):
        Array of spike times.

    filterlength (int):
        Number of frames over which to construct the
        ensemble

    norm (boolean):
        Normalize the computed filter by mean-subtracting and normalizing
        to a unit vector.

    returnFlag:     0, return both sta and its time axis
                    1, return only the sta
                    2, return only the time axis

    Output
    ------

    sta (ndarray):
        The spike-triggered average. The returned array has
        stimulus.ndim + 1 dimensions, and has a shape of
        (nspikes, stimulus.shape[:-1], filterlength).

    tax (ndarray):
        The time axis of the ensemble. It is of length `filterlength`,
        with intervals given by the sample rate of the `time` input
        array.

    Raises
    ------

    If no spikes occurred during the given `time` array, a UserWarning
    is raised, and the returned STA is an array of zeros with the desired
    shape (stimulus.shape[:-1], filterlength). This allows the
    STA to play nicely with later functions using it, for example, adding
    multiple STAs together. 

    '''

    # Bin spikes
    (hist, bins) = _np.histogram(spikes, time)

    # Get indices of non-zero firing, truncating spikes earlier
    # than `filterlength` frames
    nzhist = _np.where(hist > 0)[0]
    nzhist = nzhist[nzhist > filterlength]

    # Check if there are no spikes during this time
    if not _np.any(nzhist):
        import warnings as _wrn
        _wrn.warn('There are no spikes during the requested time')
<<<<<<< HEAD
        return (_np.zeros(stimulus.shape[:-1] + (filterlength,)), 
                time[:filterlength] - time[filterlength - 1])
=======
        sta = _np.zeros(stimulus.shape[:-1] + (filterlength,))
>>>>>>> 1b580205

    else:
        # Collapse any spatial dimensions of the stimulus array
        cstim = stimulus.reshape(-1, stimulus.shape[-1])

        # Preallocate STA array
        sta = _np.zeros((cstim.shape[0], filterlength))

        # Add filterlength frames preceding each spike to the running STA
        for idx in nzhist:
            sta += hist[idx] * cstim[:, idx - filterlength : idx]

        # Mean-subtract and normalize as a vector
        if norm:
            sta -= _np.mean(sta)
            sta /= _np.linalg.norm(sta)

        # Reshape the STA and flip the time axis so that the time of the spike is at index 0
        sta = _np.reshape(sta, stimulus.shape[:-1] + (filterlength,))

    # otherwise, normalize by dividing by the number of spikes
    else:
        sta /= _np.sum(hist[nzhist])

    # Construct a time axis to return
<<<<<<< HEAD
    tax = time[:filterlength] - time[filterlength - 1]

    # Reshape the STA and flip the time axis so that the time of the spike is at index 0
    sta = _np.reshape(sta, stimulus.shape[:-1] + (filterlength,))

    # Return STA and the time axis
    return sta, tax
=======
    tax = -1 * _np.flipud(time[:filterlength] - time[0])
    
    # Return STA and/or time axis depending on returnFlag
    if returnFlag == 0:
        return sta, tax
    elif returnFlag == 1:
        return sta
    elif returnFlag == 2:
        return tax
>>>>>>> 1b580205

def getstc(time, stimulus, spikes, filterlength, tproj=None):
    '''
    Compute the spike-triggered covariance

    Usage: cells, tax, stimcov = getstc(time, stimulus, spikes, filterlength, tproj=None)

    Input
    -----

    time (ndarray):
        The time axis of the stimulus

    stimulus (ndarray):
        The stimulus array. The last dimension of the stimulus
        array is assumed to be time, but no other restrictions
        are placed on its shape. It works for purely temporal
        and spatiotemporal stimuli.

    spikes (list of ndarrays):
        List of arrays of spike times, one for each cell

    filterlength (int):
        Number of frames over which to construct the
        ensemble

    tproj [optional] (ndarray):
        Temporal basis set to use. Must have # of rows (first dimension) equal to filterlength.
        Each extracted stimulus slice is projected onto this basis set, which reduces the size
        of the corresponding covariance matrix to store. This basis can be chosen to be some smooth
        set of tiled functions, such as raised cosines, which enforces smooth filters in time.

    Output
    ------

    note: for the following, we define the dimensionality d to be:
          d = stimulus.shape[:-1] * filterlength
          (the dimensionality of the spatiotemporal filter)

    cells (list):
        contains the following for each cell

        eigvecs (ndarray):
            The (d x d) set of eigenvectors of the normalized STC matrix, each column is a separate eigenvector

        eigvals (ndarray):
            The corresponding set of d eigenvalues of the normalized STC matrix

        spkcov (ndarray):
            The (d x d) spike-triggered covariance matrix.

        sta (ndarray):
            The spike-triggered average

    stimcov (ndarray):
        The (d by d) stimulus covariance matrix

    tax (ndarray):
        The time axis of the ensemble. It is of length `filterlength`,
        with intervals given by the sample rate of the `time` input
        array.

    '''

    # temporal basis (if not given, use the identity matrix)
    if tproj is None:
        tproj = _np.eye(filterlength)

    if tproj.shape[0] != filterlength:
        raise ValueError('The first dimension of the basis set tproj must equal filterlength')

    # get the stimulus covariance matrix
    stimcov = _getcov(stimulus, filterlength, tproj=tproj)

    # store information about cells in a list
    cells = list()

    # for each cell's spike times
    for spk in spikes:

        print('[Cell %i of %i]' % (len(cells)+1,len(spikes)))

        # Bin spikes
        (hist, bins) = _np.histogram(spk, time)

        # Get indices of non-zero firing, truncating spikes earlier
        # than `filterlength` frames
        nzhist = _np.where(hist > 0)[0]
        nzhist = nzhist[nzhist > filterlength]

        # Collapse any spatial dimensions of the stimulus array
        cstim = stimulus.reshape(-1, stimulus.shape[-1])

        # Preallocate STA array and STC matrix
        sta = _np.zeros((cstim.shape[0] * tproj.shape[1], 1))
        spkcov = _np.zeros((cstim.shape[0] * tproj.shape[1], cstim.shape[0]*tproj.shape[1]))

        # get blas function
        blas_ger_fnc = get_blas_funcs(('ger',), (spkcov,))[0]

        # Add the outerproduct of stimulus slices to the STC, keep track of the STA
        for idx in nzhist:

            # get the stimulus slice
            stimslice = (hist[idx] * cstim[:, idx - filterlength : idx]).dot(tproj).reshape(-1,1)

            # update the spike-triggered average
            sta += stimslice

            # update the spike-triggered covariance
            #spkcov += stimslice.dot(stimslice.T)

            # add it to the covariance matrix (using low-level BLAS operation)
            blas_ger_fnc(hist[idx], stimslice, stimslice, a=spkcov.T, overwrite_a=True)

        # Construct a time axis to return
        tax = time[:filterlength] - time[0]

        # normalize and compute the STA outer product
        sta = sta / float(nzhist.size)
        sta_op = sta.dot(sta.T)

        # mean-subtract and normalize the STC by the number of samples
        spkcov = spkcov / (float(nzhist.size)-1) - sta_op

        # estimate eigenvalues and eigenvectors of the normalized STC matrix
        try:
            eigvals, eigvecs = _np.linalg.eig(spkcov - stimcov)
        except _np.linalg.LinAlgError:
            print('Warning: eigendecomposition did not converge, eigenvectors/values will be None. You may not have enough data.')
            eigvals = None
            eigvecs = None

        # store results
        cells.append({'sta': sta, 'eigvals': eigvals, 'eigvecs': eigvecs, 'spkcov': spkcov})

    # Return values
    return cells, tax, stimcov

def lowranksta(f_orig, k=10):
    '''

    Constructs a rank-k approximation to the given spatiotemporal filter.
    This is useful for computing a spatial and temporal kernel of an STA,
    or for denoising.

    Input
    -----

    f (ndarray):
        3-D filter to be separated

    k (int):
        number of components to keep (rank of the filter)

    Output
    ------

    fk (ndarray):
        the rank-k filter

    u (ndarray):
        the top k spatial components  (each row is a component)

    s (ndarray):
        the top k singular values

    u (ndarray):
        the top k temporal components (each column is a component)

    '''

    # work with a copy of the filter (prevents corrupting the input)
    f = f_orig.copy()

    # Compute the SVD of the full filter
    try:
        u, s, v = _np.linalg.svd(f.reshape(-1, f.shape[-1]) - _np.mean(f), full_matrices=False)
    except LinAlgError:
        print('The SVD did not converge for the given spatiotemporal filter')
        print('The data is likely too noisy to compute a rank-{0} approximation'.format(k))
        print('Try reducing the requested rank.')
        return None, None, None, None

    # Keep the top k components
    k = _np.min([k, s.size])

    # Compute the rank-k filter
    fk = (u[:,:k].dot(_np.diag(s[:k]).dot(v[:k,:]))).reshape(f.shape)

    ### make sure the temporal kernels have the same sign:

    # get out the temporal filter at the RF center
    peakidx = filterpeak(f)[1]
    tsta = f[peakidx[1], peakidx[0], :].reshape(-1,1)
    tsta -= _np.mean(tsta)

    # project onto the temporal filters and keep the sign
    signs = _np.sign( (v-_np.mean(v,axis=1)).dot(tsta) )

    # flip signs according to this projection
    v *= signs
    u *= signs.T

    # Return the rank-k approximate filter, and the SVD components
    return fk, u, s, v

def decompose(sta):
    '''

    Decomposes a spatiotemporal STA into a spatial and temporal kernel

    Input
    -----

    sta (ndarray):
        The full 3-dimensional STA to be decomposed

    Output
    ------

    s (ndarray):
        The spatial kernel

    t (ndarray):
        The temporal kernel

    '''
    _, u, _, v = lowranksta(sta, k=1)
    return u[:, 0].reshape(sta.shape[:2]), v[0, :]

def _fit2Dgaussian(histogram, numSamples=1e4):
    ''' Fit 2D gaussian to empirical histogram '''

    # Indices
    x       = _np.linspace(0,1,histogram.shape[0])
    y       = _np.linspace(0,1,histogram.shape[1])
    xx, yy  = _np.meshgrid(x, y)

    # Draw samples
    indices     = _np.random.choice(_np.flatnonzero(histogram+1), size=numSamples, replace=True, p=histogram.ravel())
    x_samples   = xx.ravel()[indices]
    y_samples   = yy.ravel()[indices]

    # Fit mean / covariance
    samples     = _np.array((x_samples,y_samples))
    centerIdx   = _np.unravel_index(_np.argmax(histogram), histogram.shape)
    center      = (xx[centerIdx], yy[centerIdx])
    C           = _np.cov(samples)

    # Get width / angles
    widths,vectors  = _np.linalg.eig(C)
    angle           = _np.arccos(vectors[0,0])

    return center, widths, angle

def _im2hist(data, spatialSmoothing = 2.5):
    ''' Converts 2D image to histogram '''

    # Smooth the data
    data_smooth = _gaussian_filter(data, spatialSmoothing, order=0)

    # Mean subtract
    mu              = _np.median(data_smooth)
    data_centered   = data_smooth - mu

    # Figure out if it is an on or off profile
    if _np.abs(_np.max(data_centered)) < _np.abs(_np.min(data_centered)):

        # flip from 'off' to 'on'
        data_centered *= -1;

    # Min-subtract
    data_centered -= _np.min(data_centered)

    # Normalize to a PDF
    pdf = data_centered / _np.sum(data_centered)

    return pdf

def getellipseparams(staframe):
    '''

    Fit an ellipse to the given spatial receptive field, return parameters of the fit ellipse

    Input
    -----

    staframe (ndarray):
        The spatial receptive field to which the ellipse should be fit

    scale (float):
        Scale factor for the ellipse

    Output
    ------

    center (tuple of floats):
        The receptive field center (location stored as an (x,y) tuple)

    widths (list of floats):
        Two-element list of the size of each principal axis of the RF ellipse

    theta (float):
        angle of rotation of the ellipse from the vertical axis, in radians

    '''

    # Get ellipse parameters
    histogram               = _im2hist(staframe)
    center, widths, theta,  = _fit2Dgaussian(histogram, numSamples=1e5)

    return center, widths, theta

def getellipse(staframe, scale=1.0):
    '''

    Fit an ellipse to the given spatial receptive field

    Input
    -----

    staframe:
        The spatial receptive field to which the ellipse should be fit

    scale:
        Scale factor for the ellipse

    Output
    ------

    ell:
        A matplotlib.patches.Ellipse object

    '''

    # Get ellipse parameters
    center, widths, theta = getellipseparams(staframe)

    # Generate ellipse
    ell = _Ellipse(xy=center, width=scale*widths[0], height=scale*widths[1], angle=_np.rad2deg(theta)+45)

    return ell

def filterpeak(sta):
    '''

    Find the peak (single point in space/time) of a smoothed filter

    Input
    -----

    sta (ndarray):
        Filter of which to find the peak

    Output
    ------

    idx (int):
        Linear index of the maximal point

    sidx (int), tidx (int):
        Spatial and temporal indices of the maximal point

    '''
    # Smooth filter
    fs = smoothfilter(sta, spacesig=0.7, timesig=1)

    # Find the index of the maximal point
    idx = _np.unravel_index(_np.abs(fs).argmax(), fs.shape)

    # Split into spatial/temporal indices
    sidx = _np.roll(idx[:2], 1)
    tidx = idx[-1]

    # Return the indices
    return idx, sidx, tidx

def smoothfilter(f, spacesig=0.5, timesig=1):
    '''

    Smooths a 3D spatiotemporal linear filter using a multi-dimensional
    Gaussian filter with the given properties.

    Input
    -----

    f:
        3D filter to be smoothed

    spacesig, timesig:
        The spatial and temporal standard deviations of the Gaussian
        filter used to smooth the given filter

    Output
    ------

    fsmooth:
        The smoothed filter, with the same shape as the input

    '''
    return _gaussian_filter(f, (spacesig, spacesig, timesig), order=0)

def cutout(arr, idx, width=5):
    '''

    Cut out a chunk of the given stimulus or filter

    Input
    -----

    arr (ndarray):
        Stimulus or filter array from which the chunk is cut out. The array
        should be shaped as (pix, pix, time).

    idx (array_like):
        2D array-like, specifying the row and column indices of
        the center of the section to be cut out

    width (int):
        The size of the chunk to cut out from the start indices

    Output
    ------

    cut (ndarray):
        The cut out section of the given stimulus or filter

    '''

    # Check idx is a 2-elem array-like
    if len(idx) != 2:
        raise ValueError('idx must be a 2-element array')

    # Find the indices
    row = _np.arange(idx[0] - width, idx[0] + width + 1)
    col = _np.arange(idx[1] - width, idx[1] + width + 1)

    # Make sure the indices are within the bounds of the given array
    row = row[(row >= 0) & (row < arr.shape[0])]
    col = col[(col >= 0) & (col < arr.shape[1])]

    # Mesh the indices
    rmesh, cmesh = _np.meshgrid(row, col)

    # Extract and return the reduced array
    return arr[rmesh, cmesh, :]

def prinangles(u, v):
    '''

    Compute the principal angles between two subspaces. Useful for comparing
    subspaces returned via spike-triggered covariance, for example.

    Input
    -----

    u, v (ndarray's):
        The subspaces to compare. They should be of the same size.

    Output
    ------

    ang (float):
        The angles between each dimension of the subspaces

    mag (ndarray):
        The magnitude of the overlap between each dimension of the subspace.

    '''

    # Orthogonalize each subspace
    (Qu, Ru), (Qv, Rv) = _np.linalg.qr(u), _np.linalg.qr(v)

    # Compute singular values of the inner product between the orthogonalized spaces
    mag = _np.linalg.svd(Qu.T.dot(Qv), compute_uv=False, full_matrices=False)

    # Compute the angles between each dimension
    ang = _np.rad2deg(_np.arccos(mag))

    return ang, mag<|MERGE_RESOLUTION|>--- conflicted
+++ resolved
@@ -10,7 +10,7 @@
 from matplotlib.patches import Ellipse as _Ellipse
 from scipy.ndimage.filters import gaussian_filter as _gaussian_filter 
 from scipy.linalg.blas import get_blas_funcs
-from stimulustools import getcov as _getcov
+from .stimulustools import getcov as _getcov
 
 def getste(time, stimulus, spikes, filterlength, tproj=None):
     '''
@@ -116,7 +116,7 @@
     # Return STE and the time axis
     return ste, steproj, tax
 
-def getsta(time, stimulus, spikes, filterlength, norm=True, returnFlag=0):
+def getsta(time, stimulus, spikes, filterlength, norm=True, return_flag=0):
     '''
 
     Compute the spike-triggered average
@@ -144,12 +144,15 @@
         Normalize the computed filter by mean-subtracting and normalizing
         to a unit vector.
 
-    returnFlag:     0, return both sta and its time axis
-                    1, return only the sta
-                    2, return only the time axis
-
-    Output
-    ------
+    return_flag (int):
+        0:  (default) returns both sta and tax
+        1:  returns only the sta
+        2:  returns only the tax
+
+    Output
+    ------
+
+    Depneds on input parameter return_flag (see above)
 
     sta (ndarray):
         The spike-triggered average. The returned array has
@@ -184,12 +187,8 @@
     if not _np.any(nzhist):
         import warnings as _wrn
         _wrn.warn('There are no spikes during the requested time')
-<<<<<<< HEAD
-        return (_np.zeros(stimulus.shape[:-1] + (filterlength,)), 
-                time[:filterlength] - time[filterlength - 1])
-=======
-        sta = _np.zeros(stimulus.shape[:-1] + (filterlength,))
->>>>>>> 1b580205
+        sta = _np.zeros(stimulus.shape[:-1] + (filterlength,)
+        tax = time[:filterlength] - time[filterlength - 1]
 
     else:
         # Collapse any spatial dimensions of the stimulus array
@@ -207,33 +206,25 @@
             sta -= _np.mean(sta)
             sta /= _np.linalg.norm(sta)
 
+        # otherwise, normalize by dividing by the number of spikes
+        else:
+            sta /= _np.sum(hist[nzhist])
+
+        # Construct a time axis to return
+        tax = time[:filterlength] - time[filterlength - 1]
+
         # Reshape the STA and flip the time axis so that the time of the spike is at index 0
         sta = _np.reshape(sta, stimulus.shape[:-1] + (filterlength,))
 
-    # otherwise, normalize by dividing by the number of spikes
+    # Return STA and the time axis
+    if return_flag==0:
+        return sta, tax
+    elif return_flag==1:
+        return sta
+    elif return_flag==2:
+        return tax
     else:
-        sta /= _np.sum(hist[nzhist])
-
-    # Construct a time axis to return
-<<<<<<< HEAD
-    tax = time[:filterlength] - time[filterlength - 1]
-
-    # Reshape the STA and flip the time axis so that the time of the spike is at index 0
-    sta = _np.reshape(sta, stimulus.shape[:-1] + (filterlength,))
-
-    # Return STA and the time axis
-    return sta, tax
-=======
-    tax = -1 * _np.flipud(time[:filterlength] - time[0])
-    
-    # Return STA and/or time axis depending on returnFlag
-    if returnFlag == 0:
-        return sta, tax
-    elif returnFlag == 1:
-        return sta
-    elif returnFlag == 2:
-        return tax
->>>>>>> 1b580205
+        raise ValueError('return_flag has to be either 0, 1 or 2 in getsta')
 
 def getstc(time, stimulus, spikes, filterlength, tproj=None):
     '''
