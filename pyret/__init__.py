--- conflicted
+++ resolved
@@ -24,10 +24,6 @@
     'filtertools',
     'containers'
     ]
-<<<<<<< HEAD
-__version__ = '0.3.1'
-=======
 __version__ = '0.3.2'
->>>>>>> fbb95beb
 
 from pyret import *