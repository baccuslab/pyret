"""
Tools ansd utilities for computing spike-triggered averages (filters),
finding spatial and temporal components of
spatiotemporal filters, and basic filter signal processing.

"""

import numpy as np
from matplotlib.patches import Ellipse
from numpy.linalg import LinAlgError
from scipy.linalg.blas import get_blas_funcs
from scipy import ndimage
from scipy.stats import skew
from skimage.restoration import denoise_tv_bregman
from skimage.filters import gaussian_filter
from scipy.optimize import curve_fit
from functools import reduce
from warnings import warn

__all__ = ['getste', 'getsta', 'getstc', 'lowranksta', 'decompose',
           'get_ellipse_params', 'fit_ellipse', 'filterpeak', 'smoothfilter',
           'cutout', 'prinangles', 'rolling_window']


def dimension_warning(stim):
    """
    Warning for mis-shaped stimuli (due to the time axis flip in pyret v0.3.1)
    """
    if np.argmax(stim.shape) != 0:
        warn('''Your stimulus seems to have the wrong shape.
             Check to make sure that the time dimension is the first dimension
             (new in v0.3.1)''', DeprecationWarning, stacklevel=2)


def getste(time, stimulus, spikes, filter_length):
    """
    Constructs an iterator over spike-triggered stimuli

    Parameters
    ----------
    time : ndarray
        The time array corresponding to the stimulus

    stimulus : ndarray
        A spatiotemporal or temporal stimulus array
        (where time is the first dimension)

    spikes : iterable
        A list or ndarray of spike times

    filter_length : int
        The desired temporal history / length of the STA

    Returns
    -------
    ste : generator
        A generator that yields samples from the spike-triggered ensemble

    """

    dimension_warning(stimulus)

    # Bin spikes
    (hist, bins) = np.histogram(spikes, time)

    # Get indices of non-zero firing, truncating spikes earlier
    # than `filterlength` frames
    slices = (stimulus[(idx - filter_length):idx, ...].astype('float64')
              for idx in np.where(hist > 0)[0] if idx > filter_length)

    # return the iterator
    return slices


def getsta(time, stimulus, spikes, filter_length):
    """
    Compute a spike-triggered average

    sta, tax = getsta(time, stimulus, spikes, filter_length)

    Parameters
    ----------
    time : ndarray
        The time array corresponding to the stimulus

    stimulus : ndarray
        A spatiotemporal or temporal stimulus array
        (where time is the first dimension)

    spikes : iterable
        A list or ndarray of spike times

    filter_length : int
        The desired temporal history / length of the STA

    Returns
    -------
    sta : ndarray
        The spatiotemporal spike-triggered average (RF)

    tax : ndarray
        A time axis corresponding to the STA

    """

    dimension_warning(stimulus)

    # get the iterator
    ste = getste(time, stimulus, spikes, filter_length)

    # time axis
    tax = time[:filter_length] - time[0]

    # reduce
    try:
        first = next(ste) # check for empty generators
        sta = reduce(lambda sta, x: np.add(sta, x), 
                ste, first) / float(len(spikes))
    except StopIteration:
        return (np.nan * np.ones((filter_length,) + stimulus.shape[1:]), tax)

    return sta, tax

def getstc(time, stimulus, spikes, filter_length):
    """
    Compute the spike-triggered covariance

    stc = getstc(time, stimulus, spikes, filter_length)

    Parameters
    ----------
    time : ndarray
        The time array corresponding to the stimulus
        (where time is the first dimension)

    stimulus : ndarray
        A spatiotemporal or temporal stimulus array

    spikes : iterable
        A list or ndarray of spike times

    filter_length : int
        The desired temporal history / length of the STA

    Returns
    -------
    stc : ndarray
        The spike-triggered covariance (STC) matrix

    """

    dimension_warning(stimulus)

    # get the blas function for computing the outer product
    assert stimulus.dtype == 'float64', 'Stimulus must be double precision'
    outer = get_blas_funcs('syr', dtype='d')

    # get the iterator
    ste = getste(time, stimulus, spikes, filter_length)

    # reduce, note that this only contains the upper triangular portion
    try:
        first_slice = next(ste)
        stc_init = np.triu(np.outer(first_slice.ravel(), first_slice.ravel()))
        stc_ut = reduce(lambda C, x: outer(1, x.ravel(), a=C),
                        ste, stc_init) / float(len(spikes))
    except StopIteration:
        ndims = np.prod(stimulus.shape[1:]) * filter_length
        return np.nan * np.ones((ndims, ndims))

    # make the full STC matrix (copy the upper triangular portion to the lower
    # triangle)
    stc = np.triu(stc_ut, 1).T + stc_ut

    # compute the STA (to subtract it)
    sta = getsta(time, stimulus, spikes, filter_length)[0].ravel()

    return stc - np.outer(sta, sta)


def lowranksta(f_orig, k=10):
    """
    Constructs a rank-k approximation to the given spatiotemporal filter.
    This is useful for computing a spatial and temporal kernel of an STA,
    or for denoising.

    Parameters
    ----------
    f : array_like
        3-D filter to be separated (time, space, space)

    k : int
        number of components to keep (rank of the filter)

    Returns
    -------
    fk : array_like
        the rank-k filter

    u : array_like
        the top k spatial components  (each row is a component)

    s : array_like
        the top k singular values

    u : array_like
        the top k temporal components (each column is a component)

    """

    # work with a copy of the filter (prevents corrupting the input)
    f = f_orig.copy()

    # Compute the SVD of the full filter
    try:
        assert f.ndim >= 2, "Filter must be at least 2-D"
        u, s, v = np.linalg.svd(f.reshape(f.shape[0], -1) - np.mean(f),
                                full_matrices=False)
    except LinAlgError:
        err = '''The SVD did not converge for the given spatiotemporal filter
              The data is likely too noisy to compute a rank-{0} approximation,
              try reducing the requested rank.'''.format(k)
        raise LinAlgError(err)

    # Keep the top k components
    k = np.min([k, s.size])

    # Compute the rank-k filter
    fk = (u[:, :k].dot(np.diag(s[:k]).dot(v[:k, :]))).reshape(f.shape)

    # make sure the temporal kernels have the correct sign

    # get out the temporal filter at the RF center
    peakidx = filterpeak(f)[1]
    tsta = f[:, peakidx[1], peakidx[0]].reshape(-1, 1)
    tsta -= np.mean(tsta)

    # project onto the temporal filters and keep the sign
    signs = np.sign((u - np.mean(u, axis=0)).T.dot(tsta))

    # flip signs according to this projection
    v *= signs
    u *= signs.T

    # Return the rank-k approximate filter, and the SVD components
    return fk, u, s, v


def decompose(sta):
    """
    Decomposes a spatiotemporal STA into a spatial and temporal kernel

    Parameters
    ----------
    sta : array_like
        The full 3-dimensional STA to be decomposed

    Returns
    -------
    s : array_like
        The spatial kernel

    t : array_like
        The temporal kernel

    """
    _, u, _, v = lowranksta(sta, k=1)
    return v[0].reshape(sta.shape[1:]), u[:, 0]


def _gaussian_function_2d(x, x0, y0, a, b, c):
    """
    A 2D gaussian function

    Parameters
    ----------
    x : array_like
        A (2 by N) array of N data points

    x0 : float
        The x center

    y0 : float
        The y center

    a : float
        The upper left number in the precision matrix

    b : float
        The upper right / lower left number in the precision matrix

    c : float
        The lower right number in the precision matrix

    """

    # center the data
    xn = x[0, :] - x0
    yn = x[1, :] - y0

    # gaussian function
    return np.exp(-0.5*(a*xn**2 + 2*b*xn*yn + c*yn**2))


def _popt_to_ellipse(x0, y0, a, b, c):
    """
    Converts the parameters for the 2D gaussian function (see `fgauss`) into
    ellipse parameters
    """

    # convert precision matrix parameters to ellipse parameters
    u, v = np.linalg.eigh(np.array([[a, b], [b, c]]))

    # standard deviations
    sigmas = np.sqrt(1/u)

    # rotation angle
    theta = np.rad2deg(np.arccos(v[1, 1]))

    return (x0, y0), sigmas, theta


def _smooth_spatial_profile(f, spatial_smoothing, tvd_penalty):
    """
    Smooths a 2D spatial RF profile using a gaussian filter and total variation
    denoising

    Parameters
    ----------
    f : array_like
        2D profile to smooth

    spatial_smoothing : float
        width of the gaussian filter

    tvd_penalty : float
        TV penalty strength (note: larger values indicate a weaker penalty)

    Notes
    -----
    Raises a ValueError if the RF profile is too noisy

    """

    sgn = np.sign(skew(f.ravel()))
    # if sgn*skew(f.ravel()) < 0.1:
        # raise ValueError("Error! RF profile is too noisy!")

    H = denoise_tv_bregman(gaussian_filter(sgn * f, spatial_smoothing),
                           tvd_penalty)
    return H / H.max()


def _initial_gaussian_params(sta_frame, xm, ym):
    """
    Guesses the initial 2D Gaussian parameters
    """

    # normalize
    wn = (sta_frame / np.sum(sta_frame)).ravel()

    # estimate means
    xc = np.sum(wn * xm.ravel())
    yc = np.sum(wn * ym.ravel())

    # estimate covariance
    data = np.vstack(((xm.ravel() - xc), (ym.ravel() - yc)))
    Q = data.dot(np.diag(wn).dot(data.T)) / (1 - np.sum(wn**2))

    # compute precision matrix
    P = np.linalg.inv(Q)
    a = P[0, 0]
    b = P[0, 1]
    c = P[1, 1]

    return xc, yc, a, b, c


def get_ellipse_params(tx, ty, sta_frame, spatial_smoothing=0.5, tvd_penalty=10):
    """
    Fit an ellipse to the given spatial receptive field and return parameters

    Parameters
    ----------
    sta_frame : array_like
        The spatial receptive field to which the ellipse should be fit

    spatial_smoothing : float, optional

    tvd_penalty : float, optional

    Returns
    -------
    center : (float,float)
        The receptive field center (location stored as an (x,y) tuple)

    widths : [float,float]
        Two-element list of the size of each principal axis of the RF ellipse

    theta : float
        angle of rotation of the ellipse from the vertical axis, in radians

    """

    # preprocess
    ydata = _smooth_spatial_profile(sta_frame, spatial_smoothing, tvd_penalty)
    ydata = ydata ** 2 / np.max(ydata)

    # get initial params
    xm, ym = np.meshgrid(tx, ty)
    pinit = _initial_gaussian_params(ydata, xm, ym)

    # optimize
    xdata = np.vstack((xm.ravel(), ym.ravel()))
    popt, pcov = curve_fit(_gaussian_function_2d, xdata, ydata.ravel(),
                           p0=pinit)

    # return ellipse parameters
    return _popt_to_ellipse(*popt)


<<<<<<< HEAD
def fit_ellipse(tx, ty, sta_frame, spatial_smoothing=0.5, tvd_penalty=10., scale=1.5, **kwargs):
=======
def fit_ellipse(tx, ty, sta_frame, spatial_smoothing=1.5, tvd_penalty=1e2, scale=1.5, **kwargs):
>>>>>>> 5fe7be43
    """
    Fit an ellipse to the given spatial receptive field

    Parameters
    ----------
    tx : array_like
        A 1-D array that specifies the x-locations of the STA frame

    ty : array_like
        A 1-D array that specifies the y-locations of the STA frame

    sta_frame : array_like
        The spatial receptive field to which the ellipse should be fit

    spatial_smoothing : float, optional
        How much to smooth the STA before fitting the ellipse (Default: 1.5)

    tvd_penalty : float, optional
        How much to denoise the STA using TVD denoising (Default: 0.)

    scale : float, optional
        Scale factor for the ellipse (Default: 1.5)

    Returns
    -------
    ell:
        A matplotlib.patches.Ellipse object

    """
    if np.allclose(tvd_penalty, 0.):
        warnings.warn('Denoising penalty cannot be zero, setting to 1e-3')
        tvd_penalty = 1e-3

    # Get ellipse parameters
    center, widths, theta = get_ellipse_params(tx, ty, sta_frame,
                                               spatial_smoothing=spatial_smoothing,
                                               tvd_penalty=tvd_penalty)

    # Generate ellipse
    ell = Ellipse(xy=center, width=scale * widths[0],
                  height=scale * widths[1], angle=theta, **kwargs)

    return ell


def filterpeak(sta):
    """
    Find the peak (single point in space/time) of a smoothed filter

    Parameters
    ----------
    sta : array_like
        Filter of which to find the peak (time, space, space)

    Returns
    -------
    idx : int
        Linear index of the maximal point

    sidx : int
        Spatial index of the maximal point

    tidx : int
        Temporal index of the maximal point

    """

    # Find the index of the maximal point
    idx = np.unravel_index(np.abs(sta).argmax(), sta.shape)

    # Split into spatial/temporal indices
    sidx = np.roll(idx[1:], 1)
    tidx = idx[0]

    # Return the indices
    return idx, sidx, tidx


def smoothfilter(f, spacesig=0.5, timesig=1):
    """

    Smooths a 3D spatiotemporal linear filter using a multi-dimensional
    Gaussian filter with the given properties.

    Parameters
    ----------

    f : array_like
        3D filter to be smoothed

    spacesig : float
        The standard deviation of the spatial Gaussian smoothing kernel

    timesig : float
        The standard deviation of the temporal Gaussian smoothing kernel

    Returns
    -------

    fsmooth : array_like
        The smoothed filter, with the same shape as the input

    """
    return ndimage.filters.gaussian_filter(f, (timesig, spacesig, spacesig),
                                           order=0)


def cutout(arr, idx=None, width=5):
    """
    Cut out a chunk of the given stimulus or filter

    Parameters
    ----------
    arr : array_like
        Stimulus or filter array from which the chunk is cut out. The array
        should be shaped as (time, spatial, spatial)

    idx : array_like
        2D array specifying the row and column indices of the center of the
        section to be cut out (if None, the indices are taken from filterpeak)

    width : int
        The size of the chunk to cut out from the start indices

    Returns
    -------
    cut : array_like
        The cut out section of the given stimulus or filter

    """

    if idx is None:
        idx = np.roll(filterpeak(arr)[1], 1)

    # Check idx is a 2-elem array-like
    if len(idx) != 2:
        raise ValueError('idx must be a 2-element array')

    # Find the indices
    row = np.arange(idx[0] - width, idx[0] + width + 1)
    col = np.arange(idx[1] - width, idx[1] + width + 1)

    # Make sure the indices are within the bounds of the given array
    row = row[(row >= 0) & (row < arr.shape[1])]
    col = col[(col >= 0) & (col < arr.shape[2])]

    # Mesh the indices
    rmesh, cmesh = np.meshgrid(row, col)

    # Extract and return the reduced array
    return arr[:, rmesh, cmesh]


def prinangles(u, v):
    """
    Compute the principal angles between two subspaces. Useful for comparing
    subspaces returned via spike-triggered covariance, for example.

    Parameters
    ----------
    u, v : array_like
        The subspaces to compare. They should be of the same size.

    Returns
    -------
    ang : array_like
        The angles between each dimension of the subspaces

    mag : array_like
        The magnitude of the overlap between each dimension of the subspace.

    """

    # Orthogonalize each subspace
    qu, qv = np.linalg.qr(u)[0], np.linalg.qr(v)[0]

    # singular values of the inner product between the orthogonalized spaces
    mag = np.linalg.svd(qu.T.dot(qv), compute_uv=False, full_matrices=False)

    # Compute the angles between each dimension
    ang = np.rad2deg(np.arccos(mag))

    return ang, mag


def rolling_window(array, window, time_axis=-1):
    """
    Make an ndarray with a rolling window of the last dimension

    Parameters
    ----------
    array : array_like
        Array to add rolling window to
    window : int
        Size of rolling window

    Returns
    -------
    Array that is a view of the original array with a added dimension
    of size w.

    Examples
    --------
    >>> x=np.arange(10).reshape((2,5))
    >>> rolling_window(x, 3)
    array([[[0, 1, 2], [1, 2, 3], [2, 3, 4]],
           [[5, 6, 7], [6, 7, 8], [7, 8, 9]]])

    Calculate rolling mean of last dimension:

    >>> np.mean(rolling_window(x, 3), -1)
    array([[ 1.,  2.,  3.],
           [ 6.,  7.,  8.]])

    """

    if time_axis==0:
        array = array.T
    elif time_axis==-1:
        pass
    else:
        raise ValueError('Time axis must be first or last')

    assert window >= 1, "`window` must be at least 1."
    assert window < array.shape[-1], "`window` is too long."

    # with strides
    shape = array.shape[:-1] + (array.shape[-1] - window, window)
    strides = array.strides + (array.strides[-1],)
    arr = np.lib.stride_tricks.as_strided(array, shape=shape, strides=strides)

    if time_axis==0:
        return np.rollaxis(arr.T, 1, 0)
    else:
        return arr<|MERGE_RESOLUTION|>--- conflicted
+++ resolved
@@ -114,7 +114,7 @@
     # reduce
     try:
         first = next(ste) # check for empty generators
-        sta = reduce(lambda sta, x: np.add(sta, x), 
+        sta = reduce(lambda sta, x: np.add(sta, x),
                 ste, first) / float(len(spikes))
     except StopIteration:
         return (np.nan * np.ones((filter_length,) + stimulus.shape[1:]), tax)
@@ -419,11 +419,7 @@
     return _popt_to_ellipse(*popt)
 
 
-<<<<<<< HEAD
-def fit_ellipse(tx, ty, sta_frame, spatial_smoothing=0.5, tvd_penalty=10., scale=1.5, **kwargs):
-=======
 def fit_ellipse(tx, ty, sta_frame, spatial_smoothing=1.5, tvd_penalty=1e2, scale=1.5, **kwargs):
->>>>>>> 5fe7be43
     """
     Fit an ellipse to the given spatial receptive field
 
